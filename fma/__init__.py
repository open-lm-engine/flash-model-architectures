# **************************************************
# Copyright (c) 2025, Mayank Mishra
# **************************************************

from .counters import enable_counters, get_counter_value, reset_counters
from .cutotune import (
    CutoTuneConfig,
    CutoTuneParameter,
    cutotune,
    get_cartesian_product_cutotune_configs,
    get_cutotune_cache,
)
<<<<<<< HEAD
from .inductor import enable_kernels, init_inductor
from .kernel_backend import KernelBackend
=======
from .enums import KernelBackend
from .inductor import init_inductor
>>>>>>> 654abc6e
from .math import ceil_divide, divide_if_divisible, get_powers_of_2
from .modules import GRU, RNN, MoE
from .ops import (
    bmm,
    continuous_count,
    cross_entropy,
    fused_linear_cross_entropy,
    fused_residual_add_rmsnorm,
    gemm,
    grouped_gemm,
    p_norm,
    pack_sequence,
    rmsnorm,
    softmax,
    swiglu,
    swiglu_packed,
    unpack_sequence,
)
from .utils import device_synchronize, get_ptx_from_triton_kernel, get_triton_num_warps, set_seed<|MERGE_RESOLUTION|>--- conflicted
+++ resolved
@@ -10,13 +10,8 @@
     get_cartesian_product_cutotune_configs,
     get_cutotune_cache,
 )
-<<<<<<< HEAD
+from .enums import KernelBackend
 from .inductor import enable_kernels, init_inductor
-from .kernel_backend import KernelBackend
-=======
-from .enums import KernelBackend
-from .inductor import init_inductor
->>>>>>> 654abc6e
 from .math import ceil_divide, divide_if_divisible, get_powers_of_2
 from .modules import GRU, RNN, MoE
 from .ops import (
