--- conflicted
+++ resolved
@@ -15,15 +15,8 @@
         assert gate.is_cuda, "tensor gate is not on GPU"
         assert up.is_cuda, "tensor up is not on GPU"
 
-<<<<<<< HEAD
-        assert gate.size() == up.size(), "both tensors should have same shape"
-        assert gate.type() == up.type(), "both tensors should have same dtype"
-
-        output = torch.empty_like(gate)
-=======
         assert gate.size() == up.size(), "tensors gate and up should have same shape"
         assert gate.type() == up.type(), "tensors gate and up should have same dtype"
->>>>>>> d66462c9
 
         if memory_efficient:
             if gate.is_leaf or up.is_leaf:
@@ -34,11 +27,8 @@
         ctx.save_for_backward(gate, up)
         ctx.memory_efficient = memory_efficient
 
-<<<<<<< HEAD
-=======
         output = torch.empty_like(gate)
 
->>>>>>> d66462c9
         num_elements = gate.numel()
         grid = lambda meta: (triton.cdiv(num_elements, meta["BLOCK_SIZE"]),)
 
