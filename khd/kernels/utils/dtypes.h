#pragma once

#include <cuda.h>
#include <cuda_fp16.h>
#include <cuda_runtime.h>
#include <torch/extension.h>

// define dtype aliases
using fp32 = float;
using fp32_2 = float2;
using fp32_4 = float4;

using fp16 = half;
using fp16_2 = half2;

using bf16 = __nv_bfloat16;
using bf16_2 = __nv_bfloat162;

#define HALF_MASK 0xFFFF

__device__ std::tuple<uint16_t, uint16_t> get_upper_and_lower_16_bits_from_fp32(const fp32 &value) {
    uint32_t int_value = __float_as_int(value);

    uint16_t lower_16 = int_value & HALF_MASK;
    uint16_t upper_16 = (int_value >> 16) & HALF_MASK;

    return std::make_tuple(lower_16, upper_16);
}

__device__ fp32 get_fp32_from_upper_and_lower_16_bits(const uint16_t &upper_16, const uint16_t &lower_16) {
    uint32_t int_value = (static_cast<uint32_t>(upper_16) << 16) | lower_16;
    return __int_as_float(int_value);
}

template <typename T, typename vecT> __host__ __device__ int get_num_elements_in_vector_dtype() {
    return sizeof(vecT) / sizeof(T);
}

// base struct for converting torch ScalarType to NVIDIA's dtype
template <typename scalar_t> struct DType {
    using c10_dtype = scalar_t;
};

// struct for c10::Float
template <> struct DType<fp32> {
    using c10_dtype = fp32;
    using nv_dtype = fp32;
    using nv_dtype2 = fp32_2;
    using nv_dtype4 = fp32_4;

    __device__ static nv_dtype upcast(nv_dtype value) { return value; }
    __device__ static nv_dtype2 upcast(nv_dtype2 value) { return value; }
    __device__ static nv_dtype4 upcast(nv_dtype4 value) { return value; }

    __device__ static nv_dtype downcast(nv_dtype value) { return value; }
    __device__ static nv_dtype2 downcast(nv_dtype2 value) { return value; }
    __device__ static nv_dtype4 downcast(nv_dtype4 value) { return value; }
};

// struct for c10::Half
template <> struct DType<c10::Half> {
    using c10_dtype = c10::Half;
    using nv_dtype = fp16;
    using nv_dtype2 = fp16_2;

    __device__ static nv_dtype2 reinterpret_32_bits_as_2x16(const fp32 &value) {
        auto [lower_16, upper_16] = get_upper_and_lower_16_bits_from_fp32(value);

        nv_dtype lower_half = __ushort_as_half(lower_16);
        nv_dtype upper_half = __ushort_as_half(upper_16);

        return __halves2half2(lower_half, upper_half);
    }

<<<<<<< HEAD
    __device__ static fp32 reinterpret_2x16_as_32_bits(nv_dtype lower_half, nv_dtype upper_half) {
=======
    __device__ static fp32 reinterpret_2x16_as_32_bits(const nv_dtype2 &value) {
        nv_dtype lower_half = __low2half(value);
        nv_dtype upper_half = __high2half(value);

>>>>>>> 5cfda5aa
        uint16_t lower_16 = __half_as_short(lower_half);
        uint16_t upper_16 = __half_as_short(upper_half);

        return get_fp32_from_upper_and_lower_16_bits(upper_16, lower_16);
    }

<<<<<<< HEAD
    __device__ static fp32 reinterpret_2x16_as_32_bits(nv_dtype2 value) {
        nv_dtype lower_half = __low2half(value);
        nv_dtype upper_half = __high2half(value);

        return reinterpret_2x16_as_32_bits(lower_half, upper_half);
    }

    __device__ static fp32 upcast(const nv_dtype value) { return __half2float(value); }
    __device__ static fp32_2 upcast(const nv_dtype2 value) { return __half22float2(value); }
=======
    __device__ static fp32 upcast(const nv_dtype &value) { return __half2float(value); }
    __device__ static fp32_2 upcast(const nv_dtype2 &value) { return __half22float2(value); }
>>>>>>> 5cfda5aa

    __device__ static nv_dtype downcast(const fp32 &value) { return __float2half(value); }
    __device__ static nv_dtype2 downcast(const fp32_2 &value) { return __float22half2_rn(value); }

    __device__ static nv_dtype2 make2(const nv_dtype &value) { return __half2half2(value); }
};

// struct for half (basically another alias for the above)
template <> struct DType<fp16> : public DType<c10::Half> {};

// struct for c10::BFloat16
template <> struct DType<c10::BFloat16> {
    using c10_dtype = c10::BFloat16;
    using nv_dtype = bf16;
    using nv_dtype2 = bf16_2;

    __device__ static nv_dtype2 reinterpret_32_bits_as_2x16(const fp32 &value) {
        auto [lower_16, upper_16] = get_upper_and_lower_16_bits_from_fp32(value);

        nv_dtype lower_half = __ushort_as_bfloat16(lower_16);
        nv_dtype upper_half = __ushort_as_bfloat16(upper_16);

        return __halves2bfloat162(lower_half, upper_half);
    }

<<<<<<< HEAD
    __device__ static fp32 reinterpret_2x16_as_32_bits(nv_dtype lower_half, nv_dtype upper_half) {
=======
    __device__ static fp32 reinterpret_2x16_as_32_bits(const nv_dtype2 &value) {
        nv_dtype lower_half = __low2bfloat16(value);
        nv_dtype upper_half = __high2bfloat16(value);

>>>>>>> 5cfda5aa
        uint16_t lower_16 = __bfloat16_as_short(lower_half);
        uint16_t upper_16 = __bfloat16_as_short(upper_half);

        return get_fp32_from_upper_and_lower_16_bits(upper_16, lower_16);
    }

<<<<<<< HEAD
    __device__ static fp32 reinterpret_2x16_as_32_bits(nv_dtype2 value) {
        nv_dtype lower_half = __low2bfloat16(value);
        nv_dtype upper_half = __high2bfloat16(value);

        return reinterpret_2x16_as_32_bits(lower_half, upper_half);
    }

    __device__ static fp32 upcast(const nv_dtype value) { return __bfloat162float(value); }
    __device__ static fp32_2 upcast(const nv_dtype2 value) { return __bfloat1622float2(value); }
=======
    __device__ static fp32 upcast(const nv_dtype &value) { return __bfloat162float(value); }
    __device__ static fp32_2 upcast(const nv_dtype2 &value) { return __bfloat1622float2(value); }
>>>>>>> 5cfda5aa

    __device__ static nv_dtype downcast(const fp32 &value) { return __float2bfloat16(value); }
    __device__ static nv_dtype2 downcast(const fp32_2 &value) { return __float22bfloat162_rn(value); }

    __device__ static nv_dtype2 make2(const nv_dtype &value) { return __bfloat162bfloat162(value); }
};

// struct for bf16 (basically another alias for the above)
template <> struct DType<bf16> : public DType<c10::BFloat16> {};<|MERGE_RESOLUTION|>--- conflicted
+++ resolved
@@ -72,34 +72,22 @@
         return __halves2half2(lower_half, upper_half);
     }
 
-<<<<<<< HEAD
-    __device__ static fp32 reinterpret_2x16_as_32_bits(nv_dtype lower_half, nv_dtype upper_half) {
-=======
-    __device__ static fp32 reinterpret_2x16_as_32_bits(const nv_dtype2 &value) {
-        nv_dtype lower_half = __low2half(value);
-        nv_dtype upper_half = __high2half(value);
-
->>>>>>> 5cfda5aa
+    __device__ static fp32 reinterpret_2x16_as_32_bits(const nv_dtype &lower_half, const nv_dtype &upper_half) {
         uint16_t lower_16 = __half_as_short(lower_half);
         uint16_t upper_16 = __half_as_short(upper_half);
 
         return get_fp32_from_upper_and_lower_16_bits(upper_16, lower_16);
     }
 
-<<<<<<< HEAD
-    __device__ static fp32 reinterpret_2x16_as_32_bits(nv_dtype2 value) {
+    __device__ static fp32 reinterpret_2x16_as_32_bits(const nv_dtype2 &value) {
         nv_dtype lower_half = __low2half(value);
         nv_dtype upper_half = __high2half(value);
 
         return reinterpret_2x16_as_32_bits(lower_half, upper_half);
     }
 
-    __device__ static fp32 upcast(const nv_dtype value) { return __half2float(value); }
-    __device__ static fp32_2 upcast(const nv_dtype2 value) { return __half22float2(value); }
-=======
     __device__ static fp32 upcast(const nv_dtype &value) { return __half2float(value); }
     __device__ static fp32_2 upcast(const nv_dtype2 &value) { return __half22float2(value); }
->>>>>>> 5cfda5aa
 
     __device__ static nv_dtype downcast(const fp32 &value) { return __float2half(value); }
     __device__ static nv_dtype2 downcast(const fp32_2 &value) { return __float22half2_rn(value); }
@@ -125,21 +113,13 @@
         return __halves2bfloat162(lower_half, upper_half);
     }
 
-<<<<<<< HEAD
-    __device__ static fp32 reinterpret_2x16_as_32_bits(nv_dtype lower_half, nv_dtype upper_half) {
-=======
-    __device__ static fp32 reinterpret_2x16_as_32_bits(const nv_dtype2 &value) {
-        nv_dtype lower_half = __low2bfloat16(value);
-        nv_dtype upper_half = __high2bfloat16(value);
-
->>>>>>> 5cfda5aa
+    __device__ static fp32 reinterpret_2x16_as_32_bits(const nv_dtype &lower_half, const nv_dtype &upper_half) {
         uint16_t lower_16 = __bfloat16_as_short(lower_half);
         uint16_t upper_16 = __bfloat16_as_short(upper_half);
 
         return get_fp32_from_upper_and_lower_16_bits(upper_16, lower_16);
     }
 
-<<<<<<< HEAD
     __device__ static fp32 reinterpret_2x16_as_32_bits(nv_dtype2 value) {
         nv_dtype lower_half = __low2bfloat16(value);
         nv_dtype upper_half = __high2bfloat16(value);
@@ -147,12 +127,8 @@
         return reinterpret_2x16_as_32_bits(lower_half, upper_half);
     }
 
-    __device__ static fp32 upcast(const nv_dtype value) { return __bfloat162float(value); }
-    __device__ static fp32_2 upcast(const nv_dtype2 value) { return __bfloat1622float2(value); }
-=======
     __device__ static fp32 upcast(const nv_dtype &value) { return __bfloat162float(value); }
     __device__ static fp32_2 upcast(const nv_dtype2 &value) { return __bfloat1622float2(value); }
->>>>>>> 5cfda5aa
 
     __device__ static nv_dtype downcast(const fp32 &value) { return __float2bfloat16(value); }
     __device__ static nv_dtype2 downcast(const fp32_2 &value) { return __float22bfloat162_rn(value); }
