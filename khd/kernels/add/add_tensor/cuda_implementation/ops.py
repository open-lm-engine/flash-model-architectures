import torch

from .....constants import LIBRARY_NAME, TORCH_VER_SUPPORTS_COMPILE
from .....kernel_registry import KernelRegistry
<<<<<<< HEAD
from .....utils import requires_package
=======
from ....utils import torch_custom_op
>>>>>>> 72909ba5


_KERNEL_NAME = "add_tensor_forward_cuda"


<<<<<<< HEAD
if requires_package("torch", TORCH_VER_SUPPORTS_COMPILE):
    @torch.library.custom_op(f"{LIBRARY_NAME}::{_KERNEL_NAME}", mutates_args={})
    def _add_tensor_forward_cuda_compilable(x: torch.Tensor, y: torch.Tensor, BLOCK_SIZE: int) -> torch.Tensor:
        return KernelRegistry.get_kernel(_KERNEL_NAME)(x, y, BLOCK_SIZE)
=======
@torch_custom_op(f"{LIBRARY_NAME}::{_KERNEL_NAME}", mutates_args={})
def _add_tensor_forward_cuda_compilable(x: torch.Tensor, y: torch.Tensor, BLOCK_SIZE: int) -> torch.Tensor:
    return KernelRegistry.get_kernel(_KERNEL_NAME)(x, y, BLOCK_SIZE)
>>>>>>> 72909ba5


    @_add_tensor_forward_cuda_compilable.register_fake
    def _(x: torch.Tensor, y: torch.Tensor, BLOCK_SIZE: int) -> torch.Tensor:
        return torch.empty_like(x)


class _AddTensor_CUDA(torch.autograd.Function):
    @staticmethod
    def forward(ctx, x: torch.Tensor, y: torch.Tensor) -> torch.Tensor:
        BLOCK_SIZE = 1024

        if torch.compiler.is_compiling():
            output = _add_tensor_forward_cuda_compilable(x, y, BLOCK_SIZE)
        else:
            kernel = KernelRegistry.get_kernel(_KERNEL_NAME)
            output = kernel(x, y, BLOCK_SIZE)

        return output

    @staticmethod
    def backward(ctx, output_grad: torch.Tensor) -> tuple[torch.Tensor | None]:
        return output_grad, output_grad


def add_tensor_cuda(x: torch.Tensor, y: torch.Tensor) -> torch.Tensor:
    """tensor addition

    Args:
        x (torch.Tensor): input tensor
        y (torch.Tensor): input tensor

    Returns:
        torch.Tensor: output tensor
    """

    return _AddTensor_CUDA.apply(x, y)<|MERGE_RESOLUTION|>--- conflicted
+++ resolved
@@ -2,31 +2,20 @@
 
 from .....constants import LIBRARY_NAME, TORCH_VER_SUPPORTS_COMPILE
 from .....kernel_registry import KernelRegistry
-<<<<<<< HEAD
-from .....utils import requires_package
-=======
 from ....utils import torch_custom_op
->>>>>>> 72909ba5
 
 
 _KERNEL_NAME = "add_tensor_forward_cuda"
 
 
-<<<<<<< HEAD
-if requires_package("torch", TORCH_VER_SUPPORTS_COMPILE):
-    @torch.library.custom_op(f"{LIBRARY_NAME}::{_KERNEL_NAME}", mutates_args={})
-    def _add_tensor_forward_cuda_compilable(x: torch.Tensor, y: torch.Tensor, BLOCK_SIZE: int) -> torch.Tensor:
-        return KernelRegistry.get_kernel(_KERNEL_NAME)(x, y, BLOCK_SIZE)
-=======
 @torch_custom_op(f"{LIBRARY_NAME}::{_KERNEL_NAME}", mutates_args={})
 def _add_tensor_forward_cuda_compilable(x: torch.Tensor, y: torch.Tensor, BLOCK_SIZE: int) -> torch.Tensor:
     return KernelRegistry.get_kernel(_KERNEL_NAME)(x, y, BLOCK_SIZE)
->>>>>>> 72909ba5
 
 
-    @_add_tensor_forward_cuda_compilable.register_fake
-    def _(x: torch.Tensor, y: torch.Tensor, BLOCK_SIZE: int) -> torch.Tensor:
-        return torch.empty_like(x)
+@_add_tensor_forward_cuda_compilable.register_fake
+def _(x: torch.Tensor, y: torch.Tensor, BLOCK_SIZE: int) -> torch.Tensor:
+    return torch.empty_like(x)
 
 
 class _AddTensor_CUDA(torch.autograd.Function):
