import torch
import triton

from .....utils import CutoTune, get_default_triton_autotune_configs
from .kernels import add_tensor_forward_triton_kernel


<<<<<<< HEAD
@CutoTune(configs=get_default_triton_autotune_configs(), triggers={"x.dtype"})
def add_tensor_forward_triton(x: torch.Tensor, y: torch.Tensor, output: torch.Tensor, BLOCK_SIZE: int) -> None:
    num_elements = x.numel()
    grid = lambda meta: (triton.cdiv(num_elements, meta["BLOCK_SIZE"]),)

    with torch.device(x.device):
        add_tensor_forward_triton_kernel[grid](
            x_ptr=x, y_ptr=y, output_ptr=output, num_elements=num_elements, BLOCK_SIZE=BLOCK_SIZE
        )
=======
class _AddTensor_Triton(torch.autograd.Function):
    @staticmethod
    def forward(ctx, x: torch.Tensor, y: torch.Tensor, BLOCK_SIZE: int) -> torch.Tensor:
        assert x.is_cuda, "tensor x is not on GPU"
        assert y.is_cuda, "tensor y is not on GPU"

        assert x.size() == y.size(), "tensors x and y should have same shape"
        assert x.type() == y.type(), "tensors x and y should have same dtype"

        output = torch.empty_like(x)

        num_elements = x.numel()
        grid = lambda meta: (triton.cdiv(num_elements, meta["BLOCK_SIZE"]),)

        with torch.device(x.device):
            add_tensor_forward_triton_kernel[grid](
                x_ptr=x, y_ptr=y, output_ptr=output, num_elements=num_elements, BLOCK_SIZE=BLOCK_SIZE
            )

        return output

    @staticmethod
    def backward(ctx, output_grad: torch.Tensor) -> tuple[torch.Tensor | None]:
        return output_grad, output_grad, None


def add_tensor_triton(x: torch.Tensor, y: torch.Tensor, BLOCK_SIZE: int) -> torch.Tensor:
    """tensor addition

    Args:
        x (torch.Tensor): input tensor
        y (torch.Tensor): input tensor
        BLOCK_SIZE (int): block size

    Returns:
        torch.Tensor: output tensor
    """

    return _AddTensor_Triton.apply(x, y, BLOCK_SIZE)
>>>>>>> a5f859a2
<|MERGE_RESOLUTION|>--- conflicted
+++ resolved
@@ -5,7 +5,6 @@
 from .kernels import add_tensor_forward_triton_kernel
 
 
-<<<<<<< HEAD
 @CutoTune(configs=get_default_triton_autotune_configs(), triggers={"x.dtype"})
 def add_tensor_forward_triton(x: torch.Tensor, y: torch.Tensor, output: torch.Tensor, BLOCK_SIZE: int) -> None:
     num_elements = x.numel()
@@ -15,7 +14,8 @@
         add_tensor_forward_triton_kernel[grid](
             x_ptr=x, y_ptr=y, output_ptr=output, num_elements=num_elements, BLOCK_SIZE=BLOCK_SIZE
         )
-=======
+
+
 class _AddTensor_Triton(torch.autograd.Function):
     @staticmethod
     def forward(ctx, x: torch.Tensor, y: torch.Tensor, BLOCK_SIZE: int) -> torch.Tensor:
@@ -54,5 +54,4 @@
         torch.Tensor: output tensor
     """
 
-    return _AddTensor_Triton.apply(x, y, BLOCK_SIZE)
->>>>>>> a5f859a2
+    return _AddTensor_Triton.apply(x, y, BLOCK_SIZE)