#include "../../utils/dtypes.h"
#include "../../utils/threads.h"
#include <cuda.h>
#include <cuda_fp16.h>
#include <cuda_runtime.h>
#include <torch/extension.h>

template <typename scalar_t>
__global__ void _vector_addition_forward_cuda_kernel(const scalar_t *x,
                                                     const scalar_t *y,
                                                     scalar_t *output,
                                                     const int num_elements) {
    const int thread_id = get_global_thread_id();
    const int num_elements_per_thread = get_num_elements_in_vector_dtype<scalar_t, fp32_4>();

    const int start = thread_id * num_elements_per_thread;
    const int end = (thread_id + 1) * num_elements_per_thread - 1; // inclusive of last element

    if (start < num_elements && end < num_elements) {
        const fp32 *x_vec = (fp32 *)&((const fp32_4 *)x)[thread_id];
        const fp32 *y_vec = (fp32 *)&((const fp32_4 *)y)[thread_id];

        fp32 output_buffer[4];

        // clang-format off
        #pragma unroll
        // clang-format on
        for (int i = 0; i < 4; i++) {
            if (std::is_same_v<scalar_t, fp32>) {
                output_buffer[i] = x_vec[i] + y_vec[i];
            } else if constexpr (std::is_same_v<scalar_t, c10::Half> || std::is_same_v<scalar_t, c10::BFloat16>) {
                using dtype = DType<scalar_t>;
                using T2 = typename dtype::nv_dtype2;

<<<<<<< HEAD
                T2 x1 = dtype::reinterpret_32_bits_as_2x16(_x[i]);
                T2 y1 = dtype::reinterpret_32_bits_as_2x16(_y[i]);
                x1 = __hadd2(x1, y1);

                tmp[i] = dtype::reinterpret_2x16_as_32_bits(x1);
=======
                T2 _x = dtype::reinterpret_32_bits_as_2x16(x_vec[i]);
                T2 _y = dtype::reinterpret_32_bits_as_2x16(y_vec[i]);
                _x = __hadd2(_x, _y);

                output_buffer[i] = dtype::reinterpret_2x16_as_32_bits(_x);
>>>>>>> 44aaf36d
            } else {
                assert(false && "Function not implemented");
            }
        }

        ((fp32_4 *)output)[thread_id] =
            make_float4(output_buffer[0], output_buffer[1], output_buffer[2], output_buffer[3]);
    } else if (start < num_elements) {
        // clang-format off
        #pragma unroll
        // clang-format on
        for (int i = start; i < num_elements; i++) {
            output[i] = x[i] + y[i];
        }
    }
}

void vector_addition_forward_cuda_kernel(
    torch::Tensor x, torch::Tensor y, torch::Tensor output, const int num_elements, const int BLOCK_SIZE) {
    AT_DISPATCH_FLOATING_TYPES_AND2(
        at::ScalarType::Half, at::ScalarType::BFloat16, x.scalar_type(), "vector_addition_forward_cuda_kernel", ([&] {
            const int num_elements_per_thread = get_num_elements_in_vector_dtype<scalar_t, fp32_4>();

            const int num_elements_per_block = BLOCK_SIZE * num_elements_per_thread;
            const int NUM_BLOCKS = (num_elements + num_elements_per_block - 1) / num_elements_per_block;

            _vector_addition_forward_cuda_kernel<scalar_t><<<NUM_BLOCKS, BLOCK_SIZE>>>(
                x.data_ptr<scalar_t>(), y.data_ptr<scalar_t>(), output.data_ptr<scalar_t>(), num_elements);
        }));
}<|MERGE_RESOLUTION|>--- conflicted
+++ resolved
@@ -32,19 +32,11 @@
                 using dtype = DType<scalar_t>;
                 using T2 = typename dtype::nv_dtype2;
 
-<<<<<<< HEAD
-                T2 x1 = dtype::reinterpret_32_bits_as_2x16(_x[i]);
-                T2 y1 = dtype::reinterpret_32_bits_as_2x16(_y[i]);
-                x1 = __hadd2(x1, y1);
-
-                tmp[i] = dtype::reinterpret_2x16_as_32_bits(x1);
-=======
                 T2 _x = dtype::reinterpret_32_bits_as_2x16(x_vec[i]);
                 T2 _y = dtype::reinterpret_32_bits_as_2x16(y_vec[i]);
                 _x = __hadd2(_x, _y);
 
                 output_buffer[i] = dtype::reinterpret_2x16_as_32_bits(_x);
->>>>>>> 44aaf36d
             } else {
                 assert(false && "Function not implemented");
             }
