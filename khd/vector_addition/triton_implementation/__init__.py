--- conflicted
+++ resolved
@@ -1,6 +1,3 @@
-<<<<<<< HEAD
-from .ops import vector_addition_triton
-=======
 import torch
 import triton
 
@@ -56,5 +53,4 @@
         torch.Tensor: output tensor
     """
 
-    return _VectorAddition_Triton.apply(x, y, memory_efficient)
->>>>>>> 44aaf36d
+    return _VectorAddition_Triton.apply(x, y, memory_efficient)