--- conflicted
+++ resolved
@@ -1,15 +1,6 @@
 - functions:
     - add_tensor_forward_cuda
   sources:
-<<<<<<< HEAD
-    - vector_addition/cuda_implementation/ops.cpp
-    - vector_addition/cuda_implementation/kernels.cu
-- functions:
-    - swiglu_forward_cuda
-  sources:
-    - swiglu/cuda_implementation/ops.cpp
-    - swiglu/cuda_implementation/kernels.cu
-=======
     - kernels/add/add_tensor/cuda_implementation/ops.cpp
     - kernels/add/add_tensor/cuda_implementation/kernels.cu
 - functions:
@@ -17,4 +8,8 @@
   sources:
     - kernels/add/add_scalar/cuda_implementation/ops.cpp
     - kernels/add/add_scalar/cuda_implementation/kernels.cu
->>>>>>> eaf82d54
+- functions:
+    - swiglu_forward_cuda
+  sources:
+    - swiglu/cuda_implementation/ops.cpp
+    - swiglu/cuda_implementation/kernels.cu