--- conflicted
+++ resolved
@@ -173,10 +173,6 @@
             y_ptr=output,
             y_stride_b=output.stride(0),
             y_stride_s=output.stride(1),
-<<<<<<< HEAD
-            HAS_INPUT_STATE=has_input_state,
-=======
->>>>>>> 6b21b152
             h_ptr=input_state,
             h_stride_b=input_state.stride(0) if has_input_state else None,
             dy_ptr=output_grad,
