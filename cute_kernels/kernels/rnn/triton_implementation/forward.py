--- conflicted
+++ resolved
@@ -52,73 +52,4 @@
         output_ptrs = output_ptr + indices
         tl.store(output_ptrs, input_state, mask=mask_bh)
 
-<<<<<<< HEAD
-        indices += input_stride_s
-
-
-@triton.jit
-def rnn_varlen_forward_triton_kernel(
-    input_ptr,
-    input_stride_s,
-    weight_ptr,
-    weight_stride_n,
-    has_input_state: tl.constexpr,
-    input_state_ptr,
-    input_state_stride_b,
-    output_ptr,
-    cu_seqlens_ptr,
-    is_max_seqlen_tensor: tl.constexpr,
-    max_seqlen_ptr,
-    B,
-    H,
-    BLOCK_SIZE_B: tl.constexpr,
-    BLOCK_SIZE_H: tl.constexpr,
-):
-    pid_b = tl.program_id(axis=0)
-    pid_n = tl.program_id(axis=1)
-
-    indices_b = pid_b * BLOCK_SIZE_B + tl.arange(0, BLOCK_SIZE_B)
-    indices_h = tl.arange(0, BLOCK_SIZE_H)
-
-    mask_b = indices_b < B
-    mask_h = indices_h < H
-    mask_bh = mask_b[:, None] & mask_h[None, :]
-
-    weight_ptrs = weight_ptr + pid_n * weight_stride_n + indices_h[:, None] * H + indices_h[None, :]
-    weight = tl.load(weight_ptrs, mask=mask_h[:, None] & mask_h[None, :], other=0)
-
-    if has_input_state:
-        input_state_ptrs = input_state_ptr + indices_b[:, None] * input_state_stride_b + pid_n * H + indices_h[None, :]
-        input_state = tl.load(input_state_ptrs, mask=mask_bh)
-    else:
-        input_state = tl.zeros((BLOCK_SIZE_B, BLOCK_SIZE_H), dtype=input_ptr.dtype.element_ty)
-
-    cu_seqlens_ptrs = cu_seqlens_ptr + indices_b
-    start = tl.load(cu_seqlens_ptrs, mask=mask_b)
-    end = tl.load(cu_seqlens_ptrs + 1, mask=mask_b)
-
-    if is_max_seqlen_tensor:
-        max_seqlen = tl.load(max_seqlen_ptr)
-    else:
-        max_seqlen = max_seqlen_ptr
-
-    indices = start[:, None] * input_stride_s + pid_n * H + indices_h[None, :]
-
-    for _ in range(max_seqlen):
-        unfinished = indices < end
-        mask = unfinished[:, None] & mask_h[None, :]
-
-        input_ptrs = input_ptr + indices
-        input = tl.load(input_ptrs, mask=mask, other=0)
-
-        new_state = tl.dot(input_state, weight, input, allow_tf32=True).to(input_state.dtype)
-        new_state = tanh(new_state)
-
-        input_state = new_state * unfinished[:, None] + input_state * (1 - unfinished)[:, None]
-
-        output_ptrs = output_ptr + indices
-        tl.store(output_ptrs, new_state, mask=mask)
-
-=======
->>>>>>> 10499d29
         indices += input_stride_s