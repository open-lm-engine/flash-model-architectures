import torch

from ...math import ceil_divide, get_next_power_of_2
from ...utils import ensure_contiguous
from .torch_implementation import rnn_torch
<<<<<<< HEAD
from .triton_implementation import (
    rnn_backward_triton_kernel,
    rnn_forward_triton_kernel,
    rnn_varlen_backward_triton_kernel,
    rnn_varlen_forward_triton_kernel,
)
=======
from .triton_implementation import rnn_backward_triton, rnn_forward_triton
>>>>>>> 704e9bdd


class _RNN_Cute(torch.autograd.Function):
    @staticmethod
    @ensure_contiguous
    def forward(
        ctx,
        input: torch.Tensor,
        weight: torch.Tensor,
        input_state: torch.Tensor | None,
        gradient_clipping: float | None,
        cu_seqlens: torch.Tensor | None,
        max_seqlen: torch.Tensor | int | None,
        BLOCK_SIZE_B_forward: int,
        BLOCK_SIZE_B_backward: int,
    ) -> torch.Tensor:
        if gradient_clipping is not None:
            assert gradient_clipping > 0, "gradient_clipping should be a positive number"

        output = torch.empty_like(input)

<<<<<<< HEAD
        N, H = input.size()[-2:]
        BLOCK_SIZE_H = get_next_power_of_2(H)
        BLOCK_SIZE_H = max(16, BLOCK_SIZE_H)

        if cu_seqlens is None:
            assert max_seqlen is None
            B, S = input.size()[:2]

            with torch.cuda.device(input.device):
                rnn_forward_triton_kernel[ceil_divide(B, BLOCK_SIZE_B_forward), N](
                    input_ptr=input,
                    input_stride_b=input.stride(0),
                    input_stride_s=input.stride(1),
                    weight_ptr=weight,
                    weight_stride_n=weight.stride(0),
                    has_input_state=input_state is not None,
                    input_state_ptr=input_state,
                    input_state_stride_b=None if input_state is None else input_state.stride(0),
                    output_ptr=output,
                    B=B,
                    S=S,
                    H=H,
                    BLOCK_SIZE_B=BLOCK_SIZE_B_forward,
                    BLOCK_SIZE_H=BLOCK_SIZE_H,
                )
        else:
            assert max_seqlen is not None
            B = cu_seqlens.numel() - 1

            with torch.cuda.device(input.device):
                rnn_varlen_forward_triton_kernel[ceil_divide(B, BLOCK_SIZE_B_forward), N](
                    input_ptr=input,
                    input_stride_s=input.stride(0),
                    input_stride_n=input.stride(1),
                    weight_ptr=weight,
                    weight_stride_n=weight.stride(0),
                    weight_stride_h=weight.stride(1),
                    has_input_state=input_state is not None,
                    input_state_ptr=input_state,
                    output_ptr=output,
                    cu_seqlens_ptr=cu_seqlens,
                    is_max_seqlen_tensor=isinstance(max_seqlen, torch.Tensor),
                    max_seqlen_ptr=max_seqlen,
                    B=B,
                    H=H,
                    BLOCK_SIZE_B=BLOCK_SIZE_B_forward,
                    BLOCK_SIZE_H=BLOCK_SIZE_H,
                )

        ctx.save_for_backward(weight, output, input_state, cu_seqlens, max_seqlen)
=======
        rnn_forward_triton(
            input=input,
            weight=weight,
            input_state=input_state,
            output=output,
            BLOCK_SIZE_B=BLOCK_SIZE_B_forward,
        )

        ctx.save_for_backward(weight, output, input_state)
>>>>>>> 704e9bdd
        ctx.gradient_clipping = gradient_clipping
        ctx.BLOCK_SIZE_B_backward = BLOCK_SIZE_B_backward

        return output

    @staticmethod
    @ensure_contiguous
    def backward(ctx, output_grad: torch.Tensor) -> tuple[torch.Tensor]:
        weight, output, input_state, cu_seqlens, max_seqlen = ctx.saved_tensors
        input_grad = torch.empty_like(output)
        weight_grad = torch.empty_like(weight)

<<<<<<< HEAD
        gradient_clipping = ctx.gradient_clipping

        N, H = output.size()[-2:]
        BLOCK_SIZE_B = ctx.BLOCK_SIZE_B_backward
        BLOCK_SIZE_H = ctx.BLOCK_SIZE_H

        if cu_seqlens is None:
            B, S = output.size()[:2]

            with torch.cuda.device(output.device):
                rnn_backward_triton_kernel[ceil_divide(B, BLOCK_SIZE_B), N](
                    weight_ptr=weight,
                    weight_stride_n=weight.stride(0),
                    weight_stride_h=weight.stride(1),
                    output_ptr=output,
                    has_input_state=input_state is not None,
                    input_state_ptr=input_state,
                    input_state_stride_b=None if input_state is None else input_state.stride(0),
                    input_state_stride_n=None if input_state is None else input_state.stride(1),
                    output_stride_b=output.stride(0),
                    output_stride_s=output.stride(1),
                    output_stride_n=output.stride(2),
                    output_grad_ptr=output_grad,
                    input_grad_ptr=input_grad,
                    weight_grad_ptr=weight_grad,
                    has_gradient_clipping=gradient_clipping is not None,
                    gradient_clipping=gradient_clipping,
                    B=B,
                    S=S,
                    H=H,
                    BLOCK_SIZE_B=BLOCK_SIZE_B,
                    BLOCK_SIZE_H=BLOCK_SIZE_H,
                )
        else:
            B = cu_seqlens.numel() - 1

            with torch.cuda.device(output.device):
                rnn_varlen_backward_triton_kernel[ceil_divide(B, BLOCK_SIZE_B), N](
                    weight_ptr=weight,
                    weight_stride_n=weight.stride(0),
                    weight_stride_h=weight.stride(1),
                    output_ptr=output,
                    has_input_state=input_state is not None,
                    input_state_ptr=input_state,
                    input_state_stride_b=None if input_state is None else input_state.stride(0),
                    input_state_stride_n=None if input_state is None else input_state.stride(1),
                    output_stride_b=output.stride(0),
                    output_stride_s=output.stride(1),
                    output_stride_n=output.stride(2),
                    output_grad_ptr=output_grad,
                    input_grad_ptr=input_grad,
                    weight_grad_ptr=weight_grad,
                    has_gradient_clipping=gradient_clipping is not None,
                    gradient_clipping=gradient_clipping,
                    B=B,
                    S=S,
                    H=H,
                    BLOCK_SIZE_B=BLOCK_SIZE_B,
                    BLOCK_SIZE_H=BLOCK_SIZE_H,
                )

        return input_grad, weight_grad, *[None] * 6
=======
        rnn_backward_triton(
            weight=weight,
            output=output,
            input_state=input_state,
            output_grad=output_grad,
            input_grad=input_grad,
            weight_grad=weight_grad,
            gradient_clipping=ctx.gradient_clipping,
            BLOCK_SIZE_B=ctx.BLOCK_SIZE_B_backward,
        )

        return input_grad, weight_grad, *[None] * 4
>>>>>>> 704e9bdd


def rnn_cute(
    input: torch.Tensor,
    weight: torch.Tensor,
    input_state: torch.Tensor | None = None,
    gradient_clipping: float | None = None,
    cu_seqlens: torch.Tensor | None = None,
    max_seqlen: torch.Tensor | int | None = None,
    *,
    BLOCK_SIZE_B_forward: int = 32,
    BLOCK_SIZE_B_backward: int = 32,
) -> torch.Tensor:
    """computes multihead RNN: tanh(`input_state` @ `weight` + `input`)

    Args:
        input (torch.Tensor): input tensor of shape (B, S, N, H) where N is the number of heads and H is the head
            dimension. Should have shape (T, N, H) and `cu_seqlens` should be passed.
        weight (torch.Tensor): weight tensor of shape (N, H, H)
        input_state (torch.Tensor | None, optional): starting state of shape (B, N, H), None means starting state
            is 0 tensor. Defaults to None.
        gradient_clipping (float | None, optional): gradient clipping for the state gradient in backward, None
            implies no clipping. Defaults to None.
        cu_seqlens (torch.Tensor | None, optional): cumulative sequence length (must contain 0 as first element). Defaults to None.
        max_seqlen (torch.Tensor | int | None, optional): max sequence length in the batch. Defaults to None.
        BLOCK_SIZE_B_forward (int, optional): block size for forward along batch dimension for forward. Defaults to
            32.
        BLOCK_SIZE_B_backward (int, optional): block size for backward along batch dimension for backward. Defaults to
            32.

    Returns:
        torch.Tensor: output tensor of shape (B, S, N, H)
    """

    return _RNN_Cute.apply(
        input,
        weight,
        input_state,
        gradient_clipping,
        cu_seqlens,
        max_seqlen,
        BLOCK_SIZE_B_forward,
        BLOCK_SIZE_B_backward,
    )<|MERGE_RESOLUTION|>--- conflicted
+++ resolved
@@ -3,16 +3,7 @@
 from ...math import ceil_divide, get_next_power_of_2
 from ...utils import ensure_contiguous
 from .torch_implementation import rnn_torch
-<<<<<<< HEAD
-from .triton_implementation import (
-    rnn_backward_triton_kernel,
-    rnn_forward_triton_kernel,
-    rnn_varlen_backward_triton_kernel,
-    rnn_varlen_forward_triton_kernel,
-)
-=======
 from .triton_implementation import rnn_backward_triton, rnn_forward_triton
->>>>>>> 704e9bdd
 
 
 class _RNN_Cute(torch.autograd.Function):
@@ -34,7 +25,6 @@
 
         output = torch.empty_like(input)
 
-<<<<<<< HEAD
         N, H = input.size()[-2:]
         BLOCK_SIZE_H = get_next_power_of_2(H)
         BLOCK_SIZE_H = max(16, BLOCK_SIZE_H)
@@ -85,17 +75,6 @@
                 )
 
         ctx.save_for_backward(weight, output, input_state, cu_seqlens, max_seqlen)
-=======
-        rnn_forward_triton(
-            input=input,
-            weight=weight,
-            input_state=input_state,
-            output=output,
-            BLOCK_SIZE_B=BLOCK_SIZE_B_forward,
-        )
-
-        ctx.save_for_backward(weight, output, input_state)
->>>>>>> 704e9bdd
         ctx.gradient_clipping = gradient_clipping
         ctx.BLOCK_SIZE_B_backward = BLOCK_SIZE_B_backward
 
@@ -108,7 +87,6 @@
         input_grad = torch.empty_like(output)
         weight_grad = torch.empty_like(weight)
 
-<<<<<<< HEAD
         gradient_clipping = ctx.gradient_clipping
 
         N, H = output.size()[-2:]
@@ -171,20 +149,6 @@
                 )
 
         return input_grad, weight_grad, *[None] * 6
-=======
-        rnn_backward_triton(
-            weight=weight,
-            output=output,
-            input_state=input_state,
-            output_grad=output_grad,
-            input_grad=input_grad,
-            weight_grad=weight_grad,
-            gradient_clipping=ctx.gradient_clipping,
-            BLOCK_SIZE_B=ctx.BLOCK_SIZE_B_backward,
-        )
-
-        return input_grad, weight_grad, *[None] * 4
->>>>>>> 704e9bdd
 
 
 def rnn_cute(
