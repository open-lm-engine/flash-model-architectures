--- conflicted
+++ resolved
@@ -27,21 +27,12 @@
                              const uint &N,
                              const uint &BLOCK_SIZE);
 
-<<<<<<< HEAD
-void cutlass_gemm_cuda(const torch::Tensor &a,
-                       const torch::Tensor &b,
-                       std::optional<torch::Tensor> &c,
-                       torch::Tensor &output,
-                       const bool &is_a_transposed,
-                       const bool &is_b_transposed,
-=======
 void cutlass_gemm_cuda(const torch::Tensor &A,
                        const torch::Tensor &B,
                        std::optional<torch::Tensor> &C,
                        torch::Tensor &output,
                        const bool &is_A_transposed,
                        const bool &is_B_transposed,
->>>>>>> 24d80879
                        const float &alpha,
                        const float &beta,
                        const uint &M,
