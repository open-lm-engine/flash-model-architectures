--- conflicted
+++ resolved
@@ -29,13 +29,8 @@
         #pragma unroll 128
         // clang-format on
         for (uint32 k = 0; k < K; k++) {
-<<<<<<< HEAD
-            const uint32 a_index = get_matrix_index<uint32>(i, k, M, K, is_a_transposed);
-            const uint32 b_index = get_matrix_index<uint32>(k, j, K, N, is_b_transposed);
-=======
             const uint64 A_index = get_matrix_index(i, k, M, K, is_A_transposed);
             const uint64 B_index = get_matrix_index(k, j, K, N, is_B_transposed);
->>>>>>> 24d80879
 
             accumulator += A[A_index] * B[B_index];
         }
