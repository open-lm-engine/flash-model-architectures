--- conflicted
+++ resolved
@@ -3,10 +3,6 @@
 from ...cutotune import CutoTuneConfig, CutoTuneParameter, cutotune
 from ...utils import ensure_contiguous, get_num_elements_and_hidden_size
 from .cuda_implementation import cutlass_gemm_cuda, naive_gemm_cuda, shared_memory_gemm_cuda
-<<<<<<< HEAD
-from .enums import CUDAKernelAlgorithm
-=======
->>>>>>> 24d80879
 from .torch_implementation import gemm_torch
 from .triton_implementation import gemm_triton
 
@@ -57,39 +53,10 @@
     else:
         assert C is not None
 
-<<<<<<< HEAD
-    if kernel_backend == KernelBackend.cuda:
-        if cuda_kernel_algorithm == CUDAKernelAlgorithm.cutlass_gemm_cuda:
-            assert isinstance(BLOCK_SIZE_M, CutoTuneParameter)
-            assert isinstance(BLOCK_SIZE_K, CutoTuneParameter)
-            assert isinstance(BLOCK_SIZE_N, CutoTuneParameter)
-
-            cutlass_gemm_cuda(
-                a=a,
-                b=b,
-                c=c,
-                output=output,
-                is_a_transposed=is_a_transposed,
-                is_b_transposed=is_b_transposed,
-                alpha=alpha,
-                beta=beta,
-                M=M,
-                K=K,
-                N=N,
-            )
-        elif cuda_kernel_algorithm == CUDAKernelAlgorithm.shared_memory:
-            if (
-                not isinstance(BLOCK_SIZE_M, CutoTuneParameter)
-                or not isinstance(BLOCK_SIZE_K, CutoTuneParameter)
-                or not isinstance(BLOCK_SIZE_N, CutoTuneParameter)
-            ):
-                assert BLOCK_SIZE_M == BLOCK_SIZE_K == BLOCK_SIZE_N
-=======
     if kernel_backend == "cutlass":
         assert isinstance(BLOCK_SIZE_M, CutoTuneParameter)
         assert isinstance(BLOCK_SIZE_K, CutoTuneParameter)
         assert isinstance(BLOCK_SIZE_N, CutoTuneParameter)
->>>>>>> 24d80879
 
         cutlass_gemm_cuda(
             A=A,
