--- conflicted
+++ resolved
@@ -3,27 +3,17 @@
 from ...constants import MAX_TRITON_BLOCK_SIZE
 from ...cutotune import CutoTuneConfig, cutotune, get_cartesian_product_cutotune_configs
 from ...enums import KernelBackend
-<<<<<<< HEAD
-from ...utils import (
-    CutoTuneConfig,
-    ceil_divide,
-    cutotune,
-    get_block_sizes_powers_of_2,
-    get_cartesian_product_cutotune_configs,
-)
+from ...math import ceil_divide, get_powers_of_2
+from ...utils import CutoTuneConfig, cutotune, get_cartesian_product_cutotune_configs
 from .cuda_implementation import embedding_forward_cuda_kernel
-from .triton_implementation import embedding_forward_triton_kernel
-=======
-from ...math import get_powers_of_2
 from .triton_implementation import embedding_forward_triton
->>>>>>> 99b41116
 
 
 @cutotune(
     configs=get_cartesian_product_cutotune_configs(
         kernel_backend=[KernelBackend.cuda],
-        BLOCK_SIZE_B=get_block_sizes_powers_of_2(1, 32),
-        BLOCK_SIZE_H=get_block_sizes_powers_of_2(32, 1024),
+        BLOCK_SIZE_B=get_powers_of_2(1, 32),
+        BLOCK_SIZE_H=get_powers_of_2(32, 1024),
         condition=lambda **kwargs: kwargs["BLOCK_SIZE_B"] * kwargs["BLOCK_SIZE_H"] <= 1024,
     )
     + get_cartesian_product_cutotune_configs(
@@ -47,7 +37,6 @@
 
     output = torch.empty(num_elements, hidden_size, dtype=weight.dtype, device=input_ids.device)
 
-<<<<<<< HEAD
     if kernel_backend == KernelBackend.cuda:
         assert input_ids.is_cuda
         assert weight.is_cuda
@@ -60,24 +49,9 @@
             BLOCK_SIZE_H=BLOCK_SIZE_H,
         )
     elif kernel_backend == KernelBackend.triton:
-        with torch.device(input_ids.device):
-            embedding_forward_triton_kernel[
-                (ceil_divide(num_elements, BLOCK_SIZE_B), ceil_divide(hidden_size, BLOCK_SIZE_H))
-            ](
-                input_ids_ptr=input_ids,
-                weight_ptr=weight,
-                output_ptr=output,
-                B=num_elements,
-                H=hidden_size,
-                BLOCK_SIZE_B=BLOCK_SIZE_B,
-                BLOCK_SIZE_H=BLOCK_SIZE_H,
-            )
-=======
-    if kernel_backend == KernelBackend.triton:
         embedding_forward_triton(
             input_ids=input_ids, weight=weight, output=output, BLOCK_SIZE_B=BLOCK_SIZE_B, BLOCK_SIZE_H=BLOCK_SIZE_H
         )
->>>>>>> 99b41116
     else:
         raise ValueError(f"unexpected kernel_backend ({kernel_backend})")
 
