import torch

from ...enums import KernelBackend
from ...utils import ceil_divide, ensure_contiguous
from .torch_implementation import embedding_torch
from .triton_implementation import embedding_backward_triton_kernel, embedding_forward_triton_kernel


class _Embedding_Cute(torch.autograd.Function):
    @staticmethod
    @ensure_contiguous
    def forward(
        ctx,
        input_ids: torch.Tensor,
        weight: torch.Tensor,
        kernel_backend_forward: KernelBackend,
        kernel_backend_backward: KernelBackend,
        BLOCK_SIZE_B_forward: int,
        BLOCK_SIZE_B_backward: int,
        BLOCK_SIZE_H_forward: int,
        BLOCK_SIZE_H_backward: int,
    ) -> torch.Tensor:
        num_elements = input_ids.numel()
        hidden_size = weight.size(-1)

        output = torch.empty(num_elements, hidden_size, dtype=weight.dtype, device=input_ids.device)

        if kernel_backend_forward == KernelBackend.triton:
            with torch.device(input_ids.device):
                embedding_forward_triton_kernel[
                    (ceil_divide(num_elements, BLOCK_SIZE_B_forward), ceil_divide(hidden_size, BLOCK_SIZE_H_forward))
                ](
                    x_ptr=input_ids,
<<<<<<< HEAD
                    weight_ptr=weight,
                    weight_stride_v=weight.stride(0),
                    weight_stride_h=weight.stride(1),
                    output_ptr=output,
                    output_stride_b=output.stride(0),
                    output_stride_h=output.stride(1),
                    B=num_elements,
                    H=hidden_size,
                    BLOCK_SIZE_B=BLOCK_SIZE_B_forward,
                    BLOCK_SIZE_H=BLOCK_SIZE_H_forward,
                )
        else:
            raise ValueError(f"unexpected kernel_backend_forward ({kernel_backend_forward})")

        ctx.save_for_backward(input_ids, weight)
        ctx.kernel_backend_backward = kernel_backend_backward
        ctx.BLOCK_SIZE_B_backward = BLOCK_SIZE_B_backward
        ctx.BLOCK_SIZE_H_backward = BLOCK_SIZE_H_backward

        return output.view(*input_ids.size(), hidden_size)

    @staticmethod
    @ensure_contiguous
    def forward(ctx, output_grad: torch.Tensor) -> torch.Tensor:
        input_ids, weight = ctx.saved_tensors
        kernel_backend_backward = ctx.kernel_backend_backward
        BLOCK_SIZE_B_backward = ctx.BLOCK_SIZE_B_backward
        BLOCK_SIZE_H_backward = ctx.BLOCK_SIZE_H_backward

        hidden_size = weight.size(-1)
        num_elements = input_ids.numel()

        weight_grad = torch.zeros_like(weight)

        if kernel_backend_backward == KernelBackend.triton:
            with torch.device(input_ids.device):
                embedding_backward_triton_kernel[
                    (ceil_divide(num_elements, BLOCK_SIZE_B_backward), ceil_divide(hidden_size, BLOCK_SIZE_H_backward))
                ](
                    x_ptr=input_ids,
                    weight_ptr=weight,
                    weight_stride_v=weight.stride(0),
                    weight_stride_h=weight.stride(1),
=======
                    wte_ptr=wte,
>>>>>>> 57b472c3
                    output_ptr=output,
                    B=num_elements,
                    H=hidden_size,
                    BLOCK_SIZE_B=BLOCK_SIZE_B,
                    BLOCK_SIZE_H=BLOCK_SIZE_H,
                )
        else:
            raise ValueError(f"unexpected kernel_backend ({kernel_backend})")

        return None, weight_grad, *[None] * 6


def embedding_cute(
    input_ids: torch.Tensor, weight: torch.Tensor, kernel_backend: KernelBackend, BLOCK_SIZE_B: int, BLOCK_SIZE_H: int
) -> torch.Tensor:
    return _Embedding_Cute.apply(input_ids, weight, kernel_backend, BLOCK_SIZE_B, BLOCK_SIZE_H)<|MERGE_RESOLUTION|>--- conflicted
+++ resolved
@@ -31,7 +31,6 @@
                     (ceil_divide(num_elements, BLOCK_SIZE_B_forward), ceil_divide(hidden_size, BLOCK_SIZE_H_forward))
                 ](
                     x_ptr=input_ids,
-<<<<<<< HEAD
                     weight_ptr=weight,
                     weight_stride_v=weight.stride(0),
                     weight_stride_h=weight.stride(1),
@@ -73,11 +72,6 @@
                 ](
                     x_ptr=input_ids,
                     weight_ptr=weight,
-                    weight_stride_v=weight.stride(0),
-                    weight_stride_h=weight.stride(1),
-=======
-                    wte_ptr=wte,
->>>>>>> 57b472c3
                     output_ptr=output,
                     B=num_elements,
                     H=hidden_size,
