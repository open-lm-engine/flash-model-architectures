--- conflicted
+++ resolved
@@ -31,20 +31,6 @@
         if weight.dtype == torch.bfloat16:
             raise NotImplementedError("bf16 is not supported with triton backend for backward for embeddings")
 
-<<<<<<< HEAD
-        with torch.device(input_ids.device):
-            embedding_backward_triton_kernel[
-                (ceil_divide(num_elements, BLOCK_SIZE_B), ceil_divide(hidden_size, BLOCK_SIZE_H))
-            ](
-                input_ids_ptr=input_ids,
-                output_grad_ptr=output_grad,
-                weight_grad_ptr=weight_grad,
-                B=num_elements,
-                H=hidden_size,
-                BLOCK_SIZE_B=BLOCK_SIZE_B,
-                BLOCK_SIZE_H=BLOCK_SIZE_H,
-            )
-=======
         embedding_backward_triton(
             input_ids=input_ids,
             output_grad=output_grad,
@@ -52,7 +38,6 @@
             BLOCK_SIZE_B=BLOCK_SIZE_B,
             BLOCK_SIZE_H=BLOCK_SIZE_H,
         )
->>>>>>> 99b41116
     else:
         raise ValueError(f"unexpected kernel_backend ({kernel_backend})")
 
