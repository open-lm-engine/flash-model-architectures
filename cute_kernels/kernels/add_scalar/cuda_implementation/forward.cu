#include <cuda.h>
#include <cuda_runtime.h>
#include <torch/extension.h>

#include "include/cute_kernels.h"

namespace ck = cute_kernels;
namespace ck_mem = ck::memory;

using fp32 = ck::fp32;
using uint32 = ck::uint32;
using uint64 = ck::uint64;

<<<<<<< HEAD
template <typename scalar_t, bool has_trailing_elements>
__global__ void _add_scalar_cuda_kernel(const scalar_t *x, const fp32 y, scalar_t *output, const uint64 num_elements) {
    constexpr uint32 num_elements_per_thread = ck_mem::get_num_elements_for_vector_load_stores<scalar_t>();
=======
template <typename scalar_t>
__global__ void add_scalar_cuda_kernel(const scalar_t *x, const fp32 y, scalar_t *output, const uint64 N) {
    constexpr uint32 N_per_thread = ck_mem::get_num_elements_for_vector_load_stores<scalar_t>();
>>>>>>> 1100552f

    const uint32 thread_id = blockIdx.x * blockDim.x + threadIdx.x;
    const uint32 N_vec = N / N_per_thread;

    if (thread_id < N_vec) {
        const scalar_t *x_vec = ck_mem::load_128_bits<const scalar_t>(x, thread_id);
        scalar_t output_buffer[N_per_thread];

        for (uint32 i = 0; i < N_per_thread; i++) {
            output_buffer[i] = x_vec[i] + y;
        }

        ck_mem::store_128_bits<scalar_t>(output_buffer, output, thread_id);
    }

<<<<<<< HEAD
    if (has_trailing_elements) {
        const uint32 warp_id = thread_id >> LOG_WARP_SIZE;
        const uint32 num_warps = (gridDim.x * blockDim.x) >> LOG_WARP_SIZE;
        const bool is_last_warp = warp_id == num_warps - 1;

        if (is_last_warp) {
            const uint32 index = num_vector_elements * num_elements_per_thread + (threadIdx.x % WARP_SIZE);
            if (index < num_elements) {
                output[index] = x[index] + y;
            }
        }
=======
    const uint32 index = N_vec * N_per_thread + thread_id;
    if (index < N) {
        output[index] = x[index] + y;
>>>>>>> 1100552f
    }
}

void add_scalar_cuda(const torch::Tensor &x, const fp32 &y, torch::Tensor &output, const uint32 &BLOCK_SIZE) {
    CHECK_CUDA_TENSOR(x);
    CHECK_CUDA_TENSOR(output);

    CHECK_VALID_THREAD_BLOCK(BLOCK_SIZE);

    const uint64 total_elements = x.numel();

    AT_DISPATCH_CUSTOM_FLOAT_TYPES(
        x.scalar_type(), "add_scalar_cuda_kernel", ([&] {
<<<<<<< HEAD
            const uint32 num_elements_per_thread = 16 / sizeof(scalar_t);
            const uint32 num_elements_per_block = num_elements_per_thread * BLOCK_SIZE;

=======
>>>>>>> 1100552f
            std::vector<ck::ChunkedArray<scalar_t>> x_chunks =
                ck::chunk_array<scalar_t>(x.data_ptr<scalar_t>(), total_elements);
            std::vector<ck::ChunkedArray<scalar_t>> output_chunks =
                ck::chunk_array<scalar_t>(output.data_ptr<scalar_t>(), total_elements);

<<<<<<< HEAD
=======
            const uint32 N_per_thread = ck_mem::get_num_elements_for_vector_load_stores<scalar_t>();
            const uint32 N_per_block = BLOCK_SIZE * N_per_thread;

>>>>>>> 1100552f
            for (int i = 0; i < x_chunks.size(); i++) {
                ck::ChunkedArray<scalar_t> x_chunk = x_chunks[i];
                ck::ChunkedArray<scalar_t> output_chunk = output_chunks[i];

<<<<<<< HEAD
                const uint64 num_elements = x_chunk.num_elements;
                const bool has_trailing_elements =
                    (i == x_chunks.size() - 1) && (num_elements % num_elements_per_thread != 0);

                if (has_trailing_elements) {
                    const uint32 num_elements_per_warp = num_elements_per_thread << LOG_WARP_SIZE;
                    const uint32 num_warps_per_block = BLOCK_SIZE >> LOG_WARP_SIZE;
                    // 1 extra warp to avoid thread divergence
                    const uint32 NUM_WARPS = ck::ceil_divide<uint64>(num_elements, num_elements_per_warp) + 1;
                    const uint32 NUM_BLOCKS = ck::ceil_divide<uint64>(NUM_WARPS, num_warps_per_block);

                    _add_scalar_cuda_kernel<scalar_t, true>
                        <<<NUM_BLOCKS, BLOCK_SIZE>>>(x_chunk.array, y, output_chunk.array, num_elements);
                } else {
                    const uint32 NUM_BLOCKS = ck::ceil_divide<uint64>(num_elements, num_elements_per_block);

                    _add_scalar_cuda_kernel<scalar_t, false>
                        <<<NUM_BLOCKS, BLOCK_SIZE>>>(x_chunk.array, y, output_chunk.array, num_elements);
                }
=======
                const uint64 N = x_chunk.num_elements;
                const uint32 NUM_BLOCKS = ck::ceil_divide<uint64>(N, N_per_block);

                add_scalar_cuda_kernel<scalar_t><<<NUM_BLOCKS, BLOCK_SIZE>>>(x_chunk.array, y, output_chunk.array, N);
>>>>>>> 1100552f
            }
        }));
}<|MERGE_RESOLUTION|>--- conflicted
+++ resolved
@@ -11,15 +11,9 @@
 using uint32 = ck::uint32;
 using uint64 = ck::uint64;
 
-<<<<<<< HEAD
-template <typename scalar_t, bool has_trailing_elements>
-__global__ void _add_scalar_cuda_kernel(const scalar_t *x, const fp32 y, scalar_t *output, const uint64 num_elements) {
-    constexpr uint32 num_elements_per_thread = ck_mem::get_num_elements_for_vector_load_stores<scalar_t>();
-=======
 template <typename scalar_t>
 __global__ void add_scalar_cuda_kernel(const scalar_t *x, const fp32 y, scalar_t *output, const uint64 N) {
     constexpr uint32 N_per_thread = ck_mem::get_num_elements_for_vector_load_stores<scalar_t>();
->>>>>>> 1100552f
 
     const uint32 thread_id = blockIdx.x * blockDim.x + threadIdx.x;
     const uint32 N_vec = N / N_per_thread;
@@ -35,23 +29,9 @@
         ck_mem::store_128_bits<scalar_t>(output_buffer, output, thread_id);
     }
 
-<<<<<<< HEAD
-    if (has_trailing_elements) {
-        const uint32 warp_id = thread_id >> LOG_WARP_SIZE;
-        const uint32 num_warps = (gridDim.x * blockDim.x) >> LOG_WARP_SIZE;
-        const bool is_last_warp = warp_id == num_warps - 1;
-
-        if (is_last_warp) {
-            const uint32 index = num_vector_elements * num_elements_per_thread + (threadIdx.x % WARP_SIZE);
-            if (index < num_elements) {
-                output[index] = x[index] + y;
-            }
-        }
-=======
     const uint32 index = N_vec * N_per_thread + thread_id;
     if (index < N) {
         output[index] = x[index] + y;
->>>>>>> 1100552f
     }
 }
 
@@ -65,53 +45,22 @@
 
     AT_DISPATCH_CUSTOM_FLOAT_TYPES(
         x.scalar_type(), "add_scalar_cuda_kernel", ([&] {
-<<<<<<< HEAD
-            const uint32 num_elements_per_thread = 16 / sizeof(scalar_t);
-            const uint32 num_elements_per_block = num_elements_per_thread * BLOCK_SIZE;
-
-=======
->>>>>>> 1100552f
             std::vector<ck::ChunkedArray<scalar_t>> x_chunks =
                 ck::chunk_array<scalar_t>(x.data_ptr<scalar_t>(), total_elements);
             std::vector<ck::ChunkedArray<scalar_t>> output_chunks =
                 ck::chunk_array<scalar_t>(output.data_ptr<scalar_t>(), total_elements);
 
-<<<<<<< HEAD
-=======
             const uint32 N_per_thread = ck_mem::get_num_elements_for_vector_load_stores<scalar_t>();
             const uint32 N_per_block = BLOCK_SIZE * N_per_thread;
 
->>>>>>> 1100552f
             for (int i = 0; i < x_chunks.size(); i++) {
                 ck::ChunkedArray<scalar_t> x_chunk = x_chunks[i];
                 ck::ChunkedArray<scalar_t> output_chunk = output_chunks[i];
 
-<<<<<<< HEAD
-                const uint64 num_elements = x_chunk.num_elements;
-                const bool has_trailing_elements =
-                    (i == x_chunks.size() - 1) && (num_elements % num_elements_per_thread != 0);
-
-                if (has_trailing_elements) {
-                    const uint32 num_elements_per_warp = num_elements_per_thread << LOG_WARP_SIZE;
-                    const uint32 num_warps_per_block = BLOCK_SIZE >> LOG_WARP_SIZE;
-                    // 1 extra warp to avoid thread divergence
-                    const uint32 NUM_WARPS = ck::ceil_divide<uint64>(num_elements, num_elements_per_warp) + 1;
-                    const uint32 NUM_BLOCKS = ck::ceil_divide<uint64>(NUM_WARPS, num_warps_per_block);
-
-                    _add_scalar_cuda_kernel<scalar_t, true>
-                        <<<NUM_BLOCKS, BLOCK_SIZE>>>(x_chunk.array, y, output_chunk.array, num_elements);
-                } else {
-                    const uint32 NUM_BLOCKS = ck::ceil_divide<uint64>(num_elements, num_elements_per_block);
-
-                    _add_scalar_cuda_kernel<scalar_t, false>
-                        <<<NUM_BLOCKS, BLOCK_SIZE>>>(x_chunk.array, y, output_chunk.array, num_elements);
-                }
-=======
                 const uint64 N = x_chunk.num_elements;
                 const uint32 NUM_BLOCKS = ck::ceil_divide<uint64>(N, N_per_block);
 
                 add_scalar_cuda_kernel<scalar_t><<<NUM_BLOCKS, BLOCK_SIZE>>>(x_chunk.array, y, output_chunk.array, N);
->>>>>>> 1100552f
             }
         }));
 }