--- conflicted
+++ resolved
@@ -5,17 +5,9 @@
 
 
 @triton.jit
-<<<<<<< HEAD
-def _swiglu_unchunked_forward_triton_kernel(
-    x_ptr, output_ptr, B, H, BLOCK_SIZE_B: tl.constexpr, BLOCK_SIZE_H: tl.constexpr
-):
+def swiglu_unchunked_forward_triton(x_ptr, output_ptr, B, H, BLOCK_SIZE_B: tl.constexpr, BLOCK_SIZE_H: tl.constexpr):
     BLOCK_ID_B = tl.program_id(axis=0)
     BLOCK_ID_H = tl.program_id(axis=1)
-=======
-def swiglu_unchunked_forward_triton(x_ptr, output_ptr, B, H, BLOCK_SIZE_B: tl.constexpr, BLOCK_SIZE_H: tl.constexpr):
-    pid_b = tl.program_id(axis=0)
-    pid_h = tl.program_id(axis=1)
->>>>>>> 6345b190
 
     indices_b = BLOCK_ID_B * BLOCK_SIZE_B + tl.arange(0, BLOCK_SIZE_B)
     indices_h = BLOCK_ID_H * BLOCK_SIZE_H + tl.arange(0, BLOCK_SIZE_H)
