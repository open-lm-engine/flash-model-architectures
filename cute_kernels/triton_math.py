import triton
import triton.language as tl


@triton.jit
<<<<<<< HEAD
def clamp(x, MAX_EXP_FP32: tl.constexpr = 88.3762626647949, MIN_EXP_FP32: tl.constexpr = -88.3762626647949):
    x = max(MIN_EXP_FP32, x)
    x = min(MAX_EXP_FP32, x)
=======
def clamp(x, min_value, max_value):
    dtype = x.dtype

    x = max(min_value, x)
    x = min(max_value, x)
    x = x.to(dtype)

>>>>>>> 25f5a004
    return x


@triton.jit
def sigmoid(x):
    dtype = x.dtype

    x = x.to(tl.float32)
    x = clamp(x, min_value=MIN_EXP_FP32, max_value=MAX_EXP_FP32)
    x = 1 / (1 + tl.exp(-x))

    x = x.to(dtype)

    return x


@triton.jit
def tanh(x):
    dtype = x.dtype

    x = x.to(tl.float32)
    x = 2 * sigmoid(2 * x) - 1
    x = x.to(dtype)

    return x<|MERGE_RESOLUTION|>--- conflicted
+++ resolved
@@ -3,11 +3,6 @@
 
 
 @triton.jit
-<<<<<<< HEAD
-def clamp(x, MAX_EXP_FP32: tl.constexpr = 88.3762626647949, MIN_EXP_FP32: tl.constexpr = -88.3762626647949):
-    x = max(MIN_EXP_FP32, x)
-    x = min(MAX_EXP_FP32, x)
-=======
 def clamp(x, min_value, max_value):
     dtype = x.dtype
 
@@ -15,7 +10,6 @@
     x = min(max_value, x)
     x = x.to(dtype)
 
->>>>>>> 25f5a004
     return x
 
 
